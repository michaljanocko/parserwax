--- conflicted
+++ resolved
@@ -94,16 +94,14 @@
  * fails only when data is undefined
  */
 export const nullable = <D> (decoder: Decoder<D>): Decoder<null | D> => oneOf(decoder, null_)
-<<<<<<< HEAD
 
 /**
- * A decoder that always return the same value. Useful for fallback values.
+ * A decoder that always return the same value
+ * Useful for fallback values
  */
 export const succeed = <T> (value: T): Decoder<T> => createDecoder({
   forceDecode: () => value
 })
-=======
->>>>>>> fec5e660
 
 const primitiveDecoder = <D>(
   dataType: string,
